#![no_std]
#![no_main]
#![feature(const_fn,lang_items)]

extern crate capsules;
#[macro_use(static_init)]
extern crate kernel;
extern crate sam4l;

use capsules::timer::TimerDriver;
use capsules::virtual_alarm::{MuxAlarm, VirtualMuxAlarm};
use capsules::virtual_i2c::{I2CDevice, MuxI2C};
use capsules::virtual_spi::{VirtualSpiMasterDevice, MuxSpiMaster};
<<<<<<< HEAD
use kernel::{Chip, MPU};
use kernel::hil;
use kernel::hil::Controller;
use kernel::hil::spi::SpiMaster;
use capsules::rf233::RF233;
use kernel::hil::radio::Radio;
use kernel::hil::radio;

#[allow(unused_imports)]
use core::mem;

macro_rules! pinc_toggle {
    ($x:expr) => {
        let toggle_reg: &mut u32 =  mem::transmute(0x400E1000 + (2 * 0x200) + 0x5c);
        *toggle_reg = 1 << $x;
    }
}
=======
use kernel::Chip;
use kernel::hil;
use kernel::hil::Controller;
use kernel::hil::spi::SpiMaster;
use kernel::mpu::MPU;
>>>>>>> 3bbdf98a

#[macro_use]
mod io;

// Unit Tests for drivers.
#[allow(dead_code)]
mod i2c_dummy;
#[allow(dead_code)]
mod spi_dummy;

struct Imix {
    console: &'static capsules::console::Console<'static, sam4l::usart::USART>,
    gpio: &'static capsules::gpio::GPIO<'static, sam4l::gpio::GPIOPin>,
    timer: &'static TimerDriver<'static, VirtualMuxAlarm<'static, sam4l::ast::Ast<'static>>>,
    si7021: &'static capsules::si7021::SI7021<'static,
                                              VirtualMuxAlarm<'static, sam4l::ast::Ast<'static>>>,
    isl29035: &'static capsules::isl29035::Isl29035<'static,
                                                    VirtualMuxAlarm<'static,
                                                                    sam4l::ast::Ast<'static>>>,
    adc: &'static capsules::adc::ADC<'static, sam4l::adc::Adc>,
    led: &'static capsules::led::LED<'static, sam4l::gpio::GPIOPin>,
    button: &'static capsules::button::Button<'static, sam4l::gpio::GPIOPin>,
    spi: &'static capsules::spi::Spi<'static, VirtualSpiMasterDevice<'static, sam4l::spi::Spi>>,
    ipc: kernel::ipc::IPC,
    fxos8700_cq: &'static capsules::fxos8700_cq::Fxos8700cq<'static>,
    radio: &'static capsules::radio::RadioDriver<'static, capsules::rf233::RF233<'static, VirtualSpiMasterDevice<'static, sam4l::spi::Spi>>>,
}

// The SPI system call interface requires static buffers so it can
// perform DMA operations. The driver transfers data between application
// buffers and these kernel buffers.
static mut spi_read_buf: [u8; 64] =  [0xde; 64];
static mut spi_write_buf: [u8; 64] = [0xad; 64];

// The RF233 radio requires our buffers for its SPI operations:
//
//   1. buf: a packet-sized buffer for SPI operations, which is used as
//      the read buffer when it writes a packet passed to it and the write
//      buffer when it reads a packet into a buffer passed to it.
//   2. rx_buf: the receive buffer for packets.
//   3 + 4: It also requires two small buffers for performing registers
//      operations (one read, one write).

static mut rf233_buf: [u8; radio::MAX_BUF_SIZE] = [0x00; radio::MAX_BUF_SIZE];
static mut rf233_rx_buf: [u8; radio::MAX_BUF_SIZE] = [0x00; radio::MAX_BUF_SIZE];
static mut rf233_reg_write: [u8; 2] = [0x00; 2];
static mut rf233_reg_read: [u8; 2] = [0x00; 2];
// The RF233 system call interface ("radio") requires one buffer, which it
// copies application transmissions into or copies out to application buffers
// for reception.
static mut radio_buf: [u8; radio::MAX_BUF_SIZE] = [0x00; radio::MAX_BUF_SIZE];

impl kernel::Platform for Imix {
    fn with_driver<F, R>(&self, driver_num: usize, f: F) -> R
        where F: FnOnce(Option<&kernel::Driver>) -> R
    {
        match driver_num {
            0 => f(Some(self.console)),
            1 => f(Some(self.gpio)),

            3 => f(Some(self.timer)),
            4 => f(Some(self.spi)),
            6 => f(Some(self.isl29035)),
            7 => f(Some(self.adc)),
            8 => f(Some(self.led)),
            9 => f(Some(self.button)),
            10 => f(Some(self.si7021)),
            11 => f(Some(self.fxos8700_cq)),
            154 => f(Some(self.radio)),
            0xff => f(Some(&self.ipc)),
            _ => f(None),
        }
    }
}

unsafe fn set_pin_primary_functions() {
    use sam4l::gpio::{PA, PB, PC};
    use sam4l::gpio::PeripheralFunction::{A, B, C, E};

    // Right column: Imix pin name
    // Left  column: SAM4L peripheral function
    PA[04].configure(Some(C));  // LI_INT      --  EIC EXTINT2
    PA[05].configure(Some(A));  // AD0         --  ADCIFE AD1
    PA[06].configure(Some(C));  // EXTINT1     --  EIC EXTINT1
    PA[07].configure(Some(A));  // AD1         --  ADCIFE AD2
    PA[08].configure(None);     // RF233 IRQ   --  GPIO pin
    PA[09].configure(None);     // RF233 RST   --  GPIO pin
    PA[10].configure(None);     // RF233 SLP   --  GPIO pin
    PA[13].configure(None);     // TRNG EN     --  GPIO pin
    PA[14].configure(None);     // TRNG_OUT    --  GPIO pin
    PA[17].configure(None);     // NRF INT     -- GPIO pin
    PA[18].configure(Some(A));  // NRF CLK     -- USART2_CLK
    PA[21].configure(Some(E));  // TWI2 SDA    -- TWIM2_SDA
    PA[22].configure(Some(E));  // TWI2 SCL    --  TWIM2 TWCK
    PA[25].configure(Some(A));  // USB_N       --  USB DM
    PA[26].configure(Some(A));  // USB_P       --  USB DP
    PB[00].configure(Some(A));  // TWI1_SDA    --  TWIMS1 TWD
    PB[01].configure(Some(A));  // TWI1_SCL    --  TWIMS1 TWCK
    PB[02].configure(Some(A));  // AD2         --  ADCIFE AD3
    PB[03].configure(Some(A));  // AD3         --  ADCIFE AD4
    PB[04].configure(Some(A));  // AD4         --  ADCIFE AD5
    PB[05].configure(Some(A));  // AD5         --  ADCIFE AD6
    PB[06].configure(Some(A));  // RTS3        --  USART3 RTS
    PB[07].configure(None);     // NRF RESET   --  GPIO
    PB[09].configure(Some(A));  // RX3         --  USART3 RX
    PB[10].configure(Some(A));  // TX3         --  USART3 TX
    PB[11].configure(Some(A));  // CTS0        --  USART0 CTS
    PB[12].configure(Some(A));  // RTS0        --  USART0 RTS
    PB[13].configure(Some(A));  // CLK0        --  USART0 CLK
    PB[14].configure(Some(A));  // RX0         --  USART0 RX
    PB[15].configure(Some(A));  // TX0         --  USART0 TX
    PC[00].configure(Some(A));  // CS2         --  SPI NPCS2
    PC[01].configure(Some(A));  // CS3 (RF233) -- SPI NPCS3
    PC[02].configure(Some(A));  // CS1         --  SPI NPCS1
    PC[03].configure(Some(A));  // CS0         --  SPI NPCS0
    PC[04].configure(Some(A));  // MISO        --  SPI MISO
    PC[05].configure(Some(A));  // MOSI        --  SPI MOSI
    PC[06].configure(Some(A));  // SCK         --  SPI CLK
    PC[07].configure(Some(B));  // RTS2 (BLE)  -- USART2_RTS
    PC[08].configure(Some(B));  // CTS2 (BLE)  -- USART2_CTS
    PC[09].configure(None);     // NRF GPIO    -- GPIO
    PC[10].configure(None);     // USER LED    -- GPIO
    PC[11].configure(Some(B));  // RX2 (BLE)   -- USART2_RX
    PC[12].configure(Some(B));  // TX2 (BLE)   -- USART2_TX
    PC[13].configure(None);     // ACC_INT1    -- GPIO
    PC[14].configure(None);     // ACC_INT2    -- GPIO
    PC[16].configure(None);     // SENSE_PWR   --  GPIO pin
    PC[17].configure(None);     // NRF_PWR     --  GPIO pin
    PC[18].configure(None);     // RF233_PWR   --  GPIO pin
    PC[19].configure(None);     // TRNG_PWR    -- GPIO Pin
    PC[24].configure(None);     // USER_BTN    -- GPIO Pin
    PC[25].configure(None);     // D8          -- GPIO Pin
    PC[26].configure(None);     // D7          -- GPIO Pin
    PC[27].configure(None);     // D6          -- GPIO Pin
    PC[28].configure(None);     // D5          -- GPIO Pin
    PC[29].configure(None);     // D4          -- GPIO Pin
    PC[30].configure(None);     // D3          -- GPIO Pin
    PC[31].configure(None);     // D2          -- GPIO Pin
}

#[no_mangle]
pub unsafe fn reset_handler() {
    sam4l::init();

    sam4l::pm::setup_system_clock(sam4l::pm::SystemClockSource::DfllRc32k, 48000000);

    // Source 32Khz and 1Khz clocks from RC23K (SAM4L Datasheet 11.6.8)
    sam4l::bpm::set_ck32source(sam4l::bpm::CK32Source::RC32K);

    set_pin_primary_functions();


    // # CONSOLE

    let console = static_init!(
        capsules::console::Console<sam4l::usart::USART>,
        capsules::console::Console::new(&sam4l::usart::USART3,
                     115200,
                     &mut capsules::console::WRITE_BUF,
                     kernel::Container::create()),
        224/8);
    hil::uart::UART::set_client(&sam4l::usart::USART3, console);
    console.initialize();

    // # TIMER

    let ast = &sam4l::ast::AST;

    let mux_alarm = static_init!(
        MuxAlarm<'static, sam4l::ast::Ast>,
        MuxAlarm::new(&sam4l::ast::AST),
        16);
    ast.configure(mux_alarm);

    let virtual_alarm1 = static_init!(
        VirtualMuxAlarm<'static, sam4l::ast::Ast>,
        VirtualMuxAlarm::new(mux_alarm),
        24);
    let timer = static_init!(
        TimerDriver<'static, VirtualMuxAlarm<'static, sam4l::ast::Ast>>,
        TimerDriver::new(virtual_alarm1, kernel::Container::create()),
        12);
    virtual_alarm1.set_client(timer);

    // # I2C Sensors

    let mux_i2c = static_init!(MuxI2C<'static>, MuxI2C::new(&sam4l::i2c::I2C2), 20);
    sam4l::i2c::I2C2.set_master_client(mux_i2c);

    // Configure the ISL29035, device address 0x44
    let isl29035_i2c = static_init!(I2CDevice, I2CDevice::new(mux_i2c, 0x44), 32);
    let isl29035_virtual_alarm = static_init!(
        VirtualMuxAlarm<'static, sam4l::ast::Ast>,
        VirtualMuxAlarm::new(mux_alarm),
        192/8);
    let isl29035 = static_init!(
        capsules::isl29035::Isl29035<'static, VirtualMuxAlarm<'static, sam4l::ast::Ast>>,
        capsules::isl29035::Isl29035::new(
            isl29035_i2c,
            isl29035_virtual_alarm,
            &mut capsules::isl29035::BUF),
        320/8);
    isl29035_i2c.set_client(isl29035);
    isl29035_virtual_alarm.set_client(isl29035);

<<<<<<< HEAD
=======
    static mut spi_read_buf: [u8; 64] = [0; 64];
    static mut spi_write_buf: [u8; 64] = [0; 64];

    // Initialize and enable SPI HAL
    // Set up an SPI MUX, so there can be multiple clients
    let mux_spi = static_init!(
        MuxSpiMaster<'static, sam4l::spi::Spi>,
        MuxSpiMaster::new(&sam4l::spi::SPI),
        12);

    sam4l::spi::SPI.set_client(mux_spi);
    sam4l::spi::SPI.init();
    sam4l::spi::SPI.enable();

    // Create a virtualized client for SPI system call interface
    let syscall_spi_device = static_init!(
        VirtualSpiMasterDevice<'static, sam4l::spi::Spi>,
        VirtualSpiMasterDevice::new(mux_spi, 3),
        48);

    // Create the SPI systemc call capsule, passing the client
    let spi_syscalls = static_init!(
        capsules::spi::Spi<'static, VirtualSpiMasterDevice<'static, sam4l::spi::Spi>>,
        capsules::spi::Spi::new(syscall_spi_device),
        84);

    spi_syscalls.config_buffers(&mut spi_read_buf, &mut spi_write_buf);
    syscall_spi_device.set_client(spi_syscalls);


>>>>>>> 3bbdf98a
    // Configure the SI7021, device address 0x40
    let si7021_alarm = static_init!(
        VirtualMuxAlarm<'static, sam4l::ast::Ast>,
        VirtualMuxAlarm::new(mux_alarm),
        24);
    let si7021_i2c = static_init!(I2CDevice, I2CDevice::new(mux_i2c, 0x40), 32);
    let si7021 = static_init!(
        capsules::si7021::SI7021<'static, VirtualMuxAlarm<'static, sam4l::ast::Ast<'static>>>,
        capsules::si7021::SI7021::new(si7021_i2c, si7021_alarm, &mut capsules::si7021::BUFFER),
        36);
    si7021_i2c.set_client(si7021);
    si7021_alarm.set_client(si7021);

    // Initialize and enable SPI HAL

    // Set up an SPI mux, so there can be multiple clients
    let mux_spi = static_init!(
        MuxSpiMaster<'static, sam4l::spi::Spi>,
        MuxSpiMaster::new(&sam4l::spi::SPI),
        12);
    sam4l::spi::SPI.set_client(mux_spi);
    sam4l::spi::SPI.init();
    sam4l::spi::SPI.enable();

    // Create a virtualized client for the SPI system call interface
    let capsule_device = static_init!(
        VirtualSpiMasterDevice<'static, sam4l::spi::Spi>,
        VirtualSpiMasterDevice::new(mux_spi, 0),
        48);

    // Create the SPI system call capsule, passing the client
    let chip_selects = static_init!([u8; 4], [0, 1, 2, 3], 4);
    let spi_capsule = static_init!(
        capsules::spi::Spi<'static, VirtualSpiMasterDevice<'static, sam4l::spi::Spi>>,
        capsules::spi::Spi::new(capsule_device, chip_selects),
        92);

    spi_capsule.config_buffers(&mut spi_read_buf, &mut spi_write_buf);
    capsule_device.set_client(spi_capsule);

    // Create a second virtualized client, for the RF233
    let rf233_spi = static_init!(VirtualSpiMasterDevice<'static, sam4l::spi::Spi>,
                                 VirtualSpiMasterDevice::new(mux_spi, 3),
                                 48);
    // Create the RF233 driver, passing its pins and SPI client
    let rf233: &RF233<'static, VirtualSpiMasterDevice<'static, sam4l::spi::Spi>> = static_init!(RF233<'static, VirtualSpiMasterDevice<'static, sam4l::spi::Spi>>,
                             RF233::new(rf233_spi,
                                        &sam4l::gpio::PA[09],    // reset
                                        &sam4l::gpio::PA[10],    // sleep
                                        &sam4l::gpio::PA[08],    // irq
                                        &sam4l::gpio::PA[08]),   // irq_ctl
                                        116);

    sam4l::gpio::PA[08].set_client(rf233);

    // FXOS8700CQ accelerometer
    let fx0_i2c = static_init!(I2CDevice, I2CDevice::new(mux_i2c, 0x1e), 32);
    let fx0 = static_init!(
        capsules::fxos8700_cq::Fxos8700cq<'static>,
        capsules::fxos8700_cq::Fxos8700cq::new(fx0_i2c, &mut capsules::fxos8700_cq::BUF),
        288/8);
    fx0_i2c.set_client(fx0);

    // Clear sensors enable pin to enable sensor rail
    //sam4l::gpio::PC[16].enable_output();
    //sam4l::gpio::PC[16].clear();

    // # ADC

    // Setup ADC
    let adc = static_init!(
        capsules::adc::ADC<'static, sam4l::adc::Adc>,
        capsules::adc::ADC::new(&mut sam4l::adc::ADC),
        160/8);
    sam4l::adc::ADC.set_client(adc);

    sam4l::gpio::PC[10].enable_output();
    sam4l::gpio::PC[25].enable_output();
    sam4l::gpio::PC[26].enable_output();
    sam4l::gpio::PC[27].enable_output();
    sam4l::gpio::PC[28].enable_output();
    sam4l::gpio::PC[29].enable_output();
    sam4l::gpio::PC[30].enable_output();
    sam4l::gpio::PC[31].enable_output();

    // # GPIO
    // set GPIO driver controlling remaining GPIO pins
    let gpio_pins = static_init!(
        [&'static sam4l::gpio::GPIOPin; 8],
        [&sam4l::gpio::PC[31], // P2
         &sam4l::gpio::PC[30], // P3
         &sam4l::gpio::PC[29], // P4
         &sam4l::gpio::PC[28], // P5
         &sam4l::gpio::PC[27], // P6
         &sam4l::gpio::PC[26], // P7
         &sam4l::gpio::PC[25], // P8
         &sam4l::gpio::PC[25]], // Dummy Pin (regular GPIO)
        8 * 4
    );

    let gpio = static_init!(
        capsules::gpio::GPIO<'static, sam4l::gpio::GPIOPin>,
        capsules::gpio::GPIO::new(gpio_pins),
        20);

    for pin in gpio_pins.iter() {
        pin.set_client(gpio);
    }

    // # LEDs
    let led_pins = static_init!(
        [&'static sam4l::gpio::GPIOPin; 1],
        [&sam4l::gpio::PC[10]],
        1 * 4);
    let led = static_init!(
        capsules::led::LED<'static, sam4l::gpio::GPIOPin>,
        capsules::led::LED::new(led_pins, capsules::led::ActivationMode::ActiveHigh),
        96/8);

    // # BUTTONs

     let button_pins = static_init!(
        [&'static sam4l::gpio::GPIOPin; 1],
        [&sam4l::gpio::PC[24]],
        1 * 4);

    let button = static_init!(
        capsules::button::Button<'static, sam4l::gpio::GPIOPin>,
        capsules::button::Button::new(button_pins, kernel::Container::create()),
        96/8);
    for btn in button_pins.iter() {
        btn.set_client(button);
    }

    rf233_spi.set_client(rf233);
    rf233.initialize(&mut rf233_buf, &mut rf233_reg_write, &mut rf233_reg_read);

    let radio_capsule = static_init!(
        capsules::radio::RadioDriver<'static, RF233<'static, VirtualSpiMasterDevice<'static, sam4l::spi::Spi>>>,
        capsules::radio::RadioDriver::new(rf233),
        76);
    radio_capsule.config_buffer(&mut radio_buf);
    rf233.set_transmit_client(radio_capsule);
    rf233.set_receive_client(radio_capsule, &mut rf233_rx_buf);

    let imix = Imix {
        console: console,
        timer: timer,
        gpio: gpio,
        si7021: si7021,
        isl29035: isl29035,
        adc: adc,
        led: led,
        button: button,
<<<<<<< HEAD
        spi: spi_capsule,
=======
        spi: spi_syscalls,
>>>>>>> 3bbdf98a
        ipc: kernel::ipc::IPC::new(),
        fxos8700_cq: fx0,
        radio: radio_capsule,
    };

    let mut chip = sam4l::chip::Sam4l::new();

    chip.mpu().enable_mpu();

    rf233.reset();
    rf233.set_pan(0xABCD);
    rf233.set_address(0x1008);
    rf233.start();
    kernel::main(&imix, &mut chip, load_processes(), &imix.ipc);
}

unsafe fn load_processes() -> &'static mut [Option<kernel::process::Process<'static>>] {
    extern "C" {
        /// Beginning of the ROM region containing app images.
        static _sapps: u8;
    }

    const NUM_PROCS: usize = 2;

    // how should the kernel respond when a process faults
    const FAULT_RESPONSE: kernel::process::FaultResponse = kernel::process::FaultResponse::Panic;

    #[link_section = ".app_memory"]
    static mut APP_MEMORY: [u8; 16384] = [0; 16384];

    static mut processes: [Option<kernel::process::Process<'static>>; NUM_PROCS] = [None, None];

    let mut apps_in_flash_ptr = &_sapps as *const u8;
    let mut app_memory_ptr = APP_MEMORY.as_mut_ptr();
    let mut app_memory_size = APP_MEMORY.len();
    for i in 0..NUM_PROCS {
        let (process, flash_offset, memory_offset) =
            kernel::process::Process::create(apps_in_flash_ptr,
                                             app_memory_ptr,
                                             app_memory_size,
                                             FAULT_RESPONSE);

        if process.is_none() {
            break;
        }

        processes[i] = process;
        apps_in_flash_ptr = apps_in_flash_ptr.offset(flash_offset as isize);
        app_memory_ptr = app_memory_ptr.offset(memory_offset as isize);
        app_memory_size -= memory_offset;
    }

    &mut processes
}<|MERGE_RESOLUTION|>--- conflicted
+++ resolved
@@ -11,31 +11,14 @@
 use capsules::virtual_alarm::{MuxAlarm, VirtualMuxAlarm};
 use capsules::virtual_i2c::{I2CDevice, MuxI2C};
 use capsules::virtual_spi::{VirtualSpiMasterDevice, MuxSpiMaster};
-<<<<<<< HEAD
-use kernel::{Chip, MPU};
-use kernel::hil;
-use kernel::hil::Controller;
-use kernel::hil::spi::SpiMaster;
-use capsules::rf233::RF233;
-use kernel::hil::radio::Radio;
-use kernel::hil::radio;
-
-#[allow(unused_imports)]
-use core::mem;
-
-macro_rules! pinc_toggle {
-    ($x:expr) => {
-        let toggle_reg: &mut u32 =  mem::transmute(0x400E1000 + (2 * 0x200) + 0x5c);
-        *toggle_reg = 1 << $x;
-    }
-}
-=======
 use kernel::Chip;
 use kernel::hil;
 use kernel::hil::Controller;
 use kernel::hil::spi::SpiMaster;
 use kernel::mpu::MPU;
->>>>>>> 3bbdf98a
+use capsules::rf233::RF233;
+use kernel::hil::radio::Radio;
+use kernel::hil::radio;
 
 #[macro_use]
 mod io;
@@ -63,12 +46,6 @@
     fxos8700_cq: &'static capsules::fxos8700_cq::Fxos8700cq<'static>,
     radio: &'static capsules::radio::RadioDriver<'static, capsules::rf233::RF233<'static, VirtualSpiMasterDevice<'static, sam4l::spi::Spi>>>,
 }
-
-// The SPI system call interface requires static buffers so it can
-// perform DMA operations. The driver transfers data between application
-// buffers and these kernel buffers.
-static mut spi_read_buf: [u8; 64] =  [0xde; 64];
-static mut spi_write_buf: [u8; 64] = [0xad; 64];
 
 // The RF233 radio requires our buffers for its SPI operations:
 //
@@ -241,39 +218,34 @@
     isl29035_i2c.set_client(isl29035);
     isl29035_virtual_alarm.set_client(isl29035);
 
-<<<<<<< HEAD
-=======
-    static mut spi_read_buf: [u8; 64] = [0; 64];
-    static mut spi_write_buf: [u8; 64] = [0; 64];
-
-    // Initialize and enable SPI HAL
     // Set up an SPI MUX, so there can be multiple clients
     let mux_spi = static_init!(
         MuxSpiMaster<'static, sam4l::spi::Spi>,
         MuxSpiMaster::new(&sam4l::spi::SPI),
         12);
-
     sam4l::spi::SPI.set_client(mux_spi);
     sam4l::spi::SPI.init();
     sam4l::spi::SPI.enable();
 
-    // Create a virtualized client for SPI system call interface
+    // Create a virtualized client for SPI system call interface,
+    // then the system call capsule
     let syscall_spi_device = static_init!(
         VirtualSpiMasterDevice<'static, sam4l::spi::Spi>,
         VirtualSpiMasterDevice::new(mux_spi, 3),
         48);
-
-    // Create the SPI systemc call capsule, passing the client
     let spi_syscalls = static_init!(
         capsules::spi::Spi<'static, VirtualSpiMasterDevice<'static, sam4l::spi::Spi>>,
         capsules::spi::Spi::new(syscall_spi_device),
         84);
 
+    // System call capsule requires static buffers so it can
+    // copy from application slices to DMA
+    static mut spi_read_buf: [u8; 64] = [0; 64];
+    static mut spi_write_buf: [u8; 64] = [0; 64];
     spi_syscalls.config_buffers(&mut spi_read_buf, &mut spi_write_buf);
     syscall_spi_device.set_client(spi_syscalls);
 
 
->>>>>>> 3bbdf98a
     // Configure the SI7021, device address 0x40
     let si7021_alarm = static_init!(
         VirtualMuxAlarm<'static, sam4l::ast::Ast>,
@@ -287,34 +259,7 @@
     si7021_i2c.set_client(si7021);
     si7021_alarm.set_client(si7021);
 
-    // Initialize and enable SPI HAL
-
-    // Set up an SPI mux, so there can be multiple clients
-    let mux_spi = static_init!(
-        MuxSpiMaster<'static, sam4l::spi::Spi>,
-        MuxSpiMaster::new(&sam4l::spi::SPI),
-        12);
-    sam4l::spi::SPI.set_client(mux_spi);
-    sam4l::spi::SPI.init();
-    sam4l::spi::SPI.enable();
-
-    // Create a virtualized client for the SPI system call interface
-    let capsule_device = static_init!(
-        VirtualSpiMasterDevice<'static, sam4l::spi::Spi>,
-        VirtualSpiMasterDevice::new(mux_spi, 0),
-        48);
-
-    // Create the SPI system call capsule, passing the client
-    let chip_selects = static_init!([u8; 4], [0, 1, 2, 3], 4);
-    let spi_capsule = static_init!(
-        capsules::spi::Spi<'static, VirtualSpiMasterDevice<'static, sam4l::spi::Spi>>,
-        capsules::spi::Spi::new(capsule_device, chip_selects),
-        92);
-
-    spi_capsule.config_buffers(&mut spi_read_buf, &mut spi_write_buf);
-    capsule_device.set_client(spi_capsule);
-
-    // Create a second virtualized client, for the RF233
+    // Create a second virtualized SPI client, for the RF233
     let rf233_spi = static_init!(VirtualSpiMasterDevice<'static, sam4l::spi::Spi>,
                                  VirtualSpiMasterDevice::new(mux_spi, 3),
                                  48);
@@ -428,11 +373,7 @@
         adc: adc,
         led: led,
         button: button,
-<<<<<<< HEAD
-        spi: spi_capsule,
-=======
         spi: spi_syscalls,
->>>>>>> 3bbdf98a
         ipc: kernel::ipc::IPC::new(),
         fxos8700_cq: fx0,
         radio: radio_capsule,
