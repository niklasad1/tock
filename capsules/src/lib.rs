--- conflicted
+++ resolved
@@ -43,13 +43,9 @@
 pub mod pca9544a;
 pub mod nonvolatile_to_pages;
 pub mod nonvolatile_storage_driver;
-<<<<<<< HEAD
 // folders with additional capsules
 pub mod signbus;
 pub mod app_flash_driver;
-=======
-pub mod app_flash_driver;
 pub mod usb;
 pub mod usb_user;
-pub mod usbc_client;
->>>>>>> 0b000a6b
+pub mod usbc_client;